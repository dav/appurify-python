"""
    Copyright 2013 Appurify, Inc
    All rights reserved

    Unless required by applicable law or agreed to in writing, software
    distributed under the License is distributed on an "AS IS" BASIS, WITHOUT
    WARRANTIES OR CONDITIONS OF ANY KIND, either express or implied. See the
    License for the specific language governing permissions and limitations
    under the License.
"""
import argparse
import json
import os
import sys
import time
import pprint
import inspect

from . import constants

from .utils import log, wget
from .api import *

class AppurifyClientError(Exception):
    def __init__(self, message, exit_code=constants.EXIT_CODE_CLIENT_EXCEPTION):
        super(AppurifyClientError, self).__init__(message)
        self.exit_code = exit_code

class AppurifyClient(object):

    def __init__(self, *args, **kwargs):
        self.args = kwargs

        self.access_token = self.args.get('access_token', None)
        self.timeout = self.args.get('timeout_sec', None) or os.environ.get('APPURIFY_API_TIMEOUT', None)
        if self.timeout is not None:
            self.timeout = float(self.timeout)

        self.poll_every = self.args.get('poll_every', None) or os.environ.get('APPURIFY_API_POLL_DELAY', constants.API_POLL_SEC)

        self.test_type = self.args.get('test_type' or None)
        self.device_type_id = self.args.get('device_type_id', None)
        self.device_id = self.args.get('device_id', None)
        disable_ssl_check = self.args.get('disable_ssl_check', False)
        if disable_ssl_check:
            self.verify_ssl = False
        else:
            self.verify_ssl = True

    def refreshAccessToken(self):
        if self.access_token is None:
            api_key = self.args.get('api_key', None)
            api_secret = self.args.get('api_secret',None)
            if api_key is None or api_secret is None:
                raise AppurifyClientError("Either access_token or api_key and api_secret are required parameters", exit_code=constants.EXIT_CODE_BAD_TEST)
            log('generating access token...')
            r = access_token_generate(api_key, api_secret)
            if r.status_code == 200:
                access_token = r.json()['response']['access_token']
                log('access_token_generate success, access_token:%s' % access_token)
                self.access_token = access_token
            else:
                raise AppurifyClientError('access_token_generate failed with response %s' % r.text, exit_code=constants.EXIT_CODE_AUTH_FAILURE)
        return self.access_token

    def uploadApp(self):
        log('uploading app file...')
        app_src_type = self.args.get('app_src_type', None)
        app_src = self.args.get('app_src', None)
        app_name = self.args.get('name', None)
        webapp_url = self.args.get('url', None)
        if app_src is None and self.test_type in constants.NO_APP_SOURCE:
            if webapp_url is None and app_name is None:
                log('WARNING: url for this webapp was not passed (using --url parameter). The results for this app will appear under unclassified_app_group in the UI.') 
                log('    To avoid this issue, please pass the url of the website under test using the --url parameter') 
            r = apps_upload(self.access_token, None, 'url', self.test_type, name=app_name, webapp_url=webapp_url)
        else:
            if app_src is None:
                raise AppurifyClientError("app src is required for test type %s" % self.test_type, exit_code=constants.EXIT_CODE_BAD_TEST)
            if app_src_type != 'url':
                with open(app_src, 'rb') as app_file_source:
                    r = apps_upload(self.access_token, app_file_source, app_src_type, app_src_type, app_name)
            else:
                r = apps_upload(self.access_token, app_src, app_src_type, app_src_type, app_name)
        if r.status_code == 200:
            app_id = r.json()['response']['app_id']
            log('apps_upload success, app_id:%s' % app_id)
            return app_id
        else:
            raise AppurifyClientError('apps_upload failed with response %s' % r.text, exit_code=constants.EXIT_CODE_BAD_TEST)

    def uploadTest(self, app_id):
        log('uploading test file...')
        test_src_type = self.args.get('test_src_type', None)
        test_src = self.args.get('test_src', None)
        if not test_src and self.test_type not in constants.NO_TEST_SOURCE:
            raise AppurifyClientError('test_type %s requires a test source' % self.test_type, exit_code=constants.EXIT_CODE_BAD_TEST)
        if test_src:
            if test_src_type != 'url':
                with open(test_src, 'rb') as test_file_source:
                    r = tests_upload(self.access_token, test_file_source, test_src_type, self.test_type, app_id=app_id)
            else:
                r = tests_upload(self.access_token, test_src, test_src_type, self.test_type, app_id=app_id)
        elif self.test_type in constants.NO_TEST_SOURCE:
            r = tests_upload(self.access_token, None, 'url', self.test_type)
        if r.status_code == 200:
            test_id = r.json()['response']['test_id']
            log('tests_upload success, test_id:%s' % test_id)
            return test_id
        else:
            raise AppurifyClientError('tests_upload failed with response %s' % r.text, exit_code=constants.EXIT_CODE_OTHER_EXCEPTION)

    def uploadConfig(self, test_id, config_src):
        log('uploading config file...')
        with open(config_src, 'rb') as config_src_file:
            r = config_upload(self.access_token, config_src_file, test_id)
            if r.status_code == 200:
                log('config file upload success, test_id:%s' % test_id)
                config_id = r.json()['response']['config_id']
                return config_id
            else:
                raise AppurifyClientError('config file upload  failed with response %s' % r.text, exit_code=constants.EXIT_CODE_BAD_TEST)

    def runTest(self, app_id, test_id):
        r = tests_run(self.access_token, self.device_type_id, app_id, test_id, self.device_id)
        if r.status_code == 200:
            test_response = r.json()['response']
            test_run_id = test_response['test_run_id']
            log('tests_run success scheduling test test_run_id:%s' % test_run_id)

            try:
                configs = [test_response['config']]
            except:
                try:
                    configs = map(lambda x: x['config'], test_response['test_runs'])
                except:
                    configs = []

            return (test_run_id, test_response['queue_timeout_limit'] if 'queue_timeout_limit' in test_response else self.timeout, configs)
        else:
            raise AppurifyClientError('runTest failed scheduling test with response %s' % r.text, exit_code=constants.EXIT_CODE_OTHER_EXCEPTION)

    def abortTest(self, test_run_id, reason):
        r = tests_abort(self.access_token, test_run_id, reason)
        if r.status_code == 200:
            response = r.json()['response']
            if response['status'] == 'aborting':
                log("aborting test run id %s" % test_run_id)
            elif response['status'] == 'complete':
                log("test run id %s is complete" % test_run_id)
            return True
        else:
            False

    def printConfigs(self, configs):
        if configs:
            found_config = False
            print "== Test will run with the following device configurations =="
            for config in configs:
                if config:
                    found_config = True
                    print json.dumps(config, sort_keys=True,indent=4, separators=(',', ': '))
            if not found_config:
                print "Default"
            print "== End device configurations =="

    def pollTestResult(self, test_run_id, timeout_limit):
        test_status = None
        runtime = 0

        while test_status != 'complete' and runtime < timeout_limit:
            time.sleep(self.poll_every)
            r = tests_check_result(self.access_token, test_run_id)
            test_status_response = r.json()['response']
            test_status = test_status_response['status']
            if test_status == 'complete':
                test_response = test_status_response['results']
                log("**** COMPLETE - JSON SUMMARY FOLLOWS ****")
                log(json.dumps(test_response))
                log("**** COMPLETE - JSON SUMMARY ENDS ****")
                return test_status_response
            else:
                log("%s sec elapsed (timeout in %s)" % (runtime, (timeout_limit - runtime)))
                if 'message' in test_status_response:
                    log(test_status_response['message'])
                log("Test progress: {}".format(test_status_response.get('detailed_status', 'status-unavailable')))
            runtime = runtime + self.poll_every

        raise AppurifyClientError("Test result poll timed out after %s seconds" % timeout_limit, exit_code=constants.EXIT_CODE_TEST_TIMEOUT)

    def reportTestResult(self, test_status_response):
        log("== reportTestResult ==")
        log(json.dumps(test_status_response))
        
        exit_code = constants.EXIT_CODE_ALL_PASS
        test_response = test_status_response['results']
        result_dir = self.args.get('result_dir', None)
        
        if 'complete_count' in test_status_response:
            response_pass = self.print_multi_test_responses(test_response)
            if result_dir:
                self.download_multi_test_response(test_response, result_dir, self.verify_ssl)
        else:
<<<<<<< HEAD
            response_pass = self.print_single_test_response(test_response)
=======
            response_pass = print_single_test_response(test_response)
>>>>>>> 8d52334f
            test_response = [test_response] # make sure test response has the same format in both cases

            if result_dir:
                result_url = test_response[0]['url']
                download_test_response(result_url, result_dir, self.verify_ssl)
        
        detailed_status = test_status_response.get('detailed_status')
        if detailed_status == "exception":
            exit_code = self.getExceptionExitCode(test_response)
        elif detailed_status == "timeout":
            exit_code = constants.EXIT_CODE_TEST_TIMEOUT
        else:
            if not response_pass:
                exit_code = constants.EXIT_CODE_TEST_FAILURE
        
        return exit_code

    def getExceptionExitCode(self, test_response):
        exit_code = constants.EXIT_CODE_OTHER_EXCEPTION
        for response in test_response:
            exception = response.get("exception", False)
            if exception:
                exception_code = exception.split(":")[0]
                for key in constants.EXIT_CODE_EXCEPTION_MAP:
                    if int(exception_code) in constants.EXIT_CODE_EXCEPTION_MAP[key]:
                        return key
        return exit_code

    @staticmethod
    def print_single_test_response(test_response):
        try:
            for response_type in ['output', 'errors', 'exception', 'number_passes', 'number_fails']:
                response_text = test_response[response_type] or None
                response_text = None if type(response_text) in ('unicode', 'str') and response_text.strip() == '' else response_text
                log("Test %s: %s" % (response_type, response_text))
    
            response_pass = test_response['pass']
            if response_pass:
                log("All tests passed!")
            else:
                log("There were test failures")
    
            results_url = test_response['url']
            log("Detailed results url: %s" % results_url)
            return response_pass
        except Exception as e:
            log("Error printing test results: %r" % e)
    
    @staticmethod
    def download_test_response(results_url, result_dir, verify=True):
        try:
            if not os.path.exists(result_dir):
                log("Attempting to create directory %s" % result_dir)
                os.makedirs(result_dir)
            if result_dir:
                result_path = result_dir + '/' + 'results.zip'
                log("Saving results to %s" % result_path)
                try_count = 1
                status_code = 0
                while try_count <= constants.MAX_DOWNLOAD_RETRIES and status_code != 200:
                    time.sleep(try_count)
                    status_code = wget(results_url, result_path, verify)
                    try_count = try_count + 1
                if try_count > constants.MAX_DOWNLOAD_RETRIES:
                    log("Error downloading url %s, failed after 5 retries" % results_url)
        except Exception as e:
            log("Error downloading test result file: %s" % e)
    
    @staticmethod
    def print_multi_test_responses(test_response):
        response_pass = True
        for result in test_response:
            log("Device Type %s result:" % result['device_type'])
            self.print_single_test_response(result["results"])
            log("\n")
        return response_pass
    
    @staticmethod
    def download_multi_test_response(test_response, result_dir, verify=True):
        for result in test_response:
            try:
                result_url = result['results']['url']
                device_type_id = result['device_type_id']
                device_result_path = result_dir + "/device_type_%s" % device_type_id
                self.download_test_response(result_url, device_result_path, verify)
            except Exception as e:
                log("Error downloading test response: %s" % e)
    
    def main(self):
        """
        See constants for return codes
        """
        exit_code = 0

        try:
            self.refreshAccessToken()

            if self.test_type is None:
                raise AppurifyClientError("test_type is required")

            # upload app/test of use passed id's
            app_id = self.args.get('app_id', None) or self.uploadApp()
            test_id = self.args.get('test_id', None) or self.uploadTest(app_id)
            
            config_src = self.args.get('config_src', False)
            if config_src:
                self.uploadConfig(test_id, config_src)
            
            # start test run
            test_run_id, queue_timeout_limit, configs = self.runTest(app_id, test_id)
            self.printConfigs(configs)

            self.timeout = self.timeout or queue_timeout_limit
            # poll for results and print report
            test_status_response = self.pollTestResult(test_run_id, self.timeout)
            exit_code = self.reportTestResult(test_status_response)
        
        except AppurifyClientError, e:
            log(str(e))
            exit_code = e.exit_code
        
        except KeyboardInterrupt, e:
            self.abortTest(test_run_id, repr(e))
            log(str(e))
            exit_code = constants.EXIT_CODE_TEST_ABORT
<<<<<<< HEAD
        
=======
        """
>>>>>>> 8d52334f
        except Exception, e:
            log(str(e))
            exit_code = constants.EXIT_CODE_CLIENT_EXCEPTION
        """

        log('done with exit code %s' % exit_code)
        return exit_code

    @staticmethod
    def execute(action, kwargs, required):
        """Execute a particular action and prints received response."""
        os.environ['APPURIFY_API_RETRY_ON_FAILURE'] = '0' #disable retries
        pp = pprint.PrettyPrinter(indent=4)
        r = globals()[action](**{k : v for k,v in kwargs.iteritems() if k in required})
        pp.pprint(r.json())
        return 0 if r.status_code == 200 else 1

    @staticmethod
    def cli():
        parser = argparse.ArgumentParser(
            description='Appurify developer REST API client v%s' % constants.__version__,
            epilog='Having difficulty using %s? Report at: %s/issues/new or email us at %s' % (constants.__description__, constants.__repourl__, constants.__contact__)
        )

        parser.add_argument('--api-key', help='Appurify developer key')
        parser.add_argument('--api-secret', help='Appurify developer secret')
        parser.add_argument('--access-token-tag', action='append', help='colon separated key:value tag for access_token to be generated')
        parser.add_argument('--access-token', help='Use an existing access token instead of generating a new one')

        parser.add_argument('--app-src', help='Path or Url of app file to upload')
        parser.add_argument('--app-id', help='Specify to use previously uploaded app file')

        parser.add_argument('--test-src', help='Path or Url of test file to upload')
        parser.add_argument('--test-type', help='Type of test being uploaded')
        parser.add_argument('--test-id', help='Specify to use previously uploaded test file')
        parser.add_argument('--test-run-id', help='Specify test run id (required only while running tests_check_result action)')

        parser.add_argument('--device-type-id', help='Device type to reserve and run tests upon (you may run tests on multiple devices by using a comma separated list of device IDs)')
        parser.add_argument('--device-id', help='Specify to use a particular device')

        parser.add_argument('--config-src', help='Path of additional configuration to add to test')
        parser.add_argument('--result-dir', help='Path to save downloaded results to')
        parser.add_argument('--action', help='Specific API to call (default: main)')

        parser.add_argument('--name', help='Optional, the name of the app to display')
        parser.add_argument('--url', help='If the app being tested is a web application, url of the web application')

        parser.add_argument('--disable-ssl-check', help="Optional, if set, don't verify SSL certificates (e.g. if you're using self-signed certificates)", action="store_true")
        parser.add_argument('--timeout', help='Optional, timeout in seconds before the client assumes the test has failed. Defaults to server side timeout value (~ 6 hours)')
        parser.add_argument('--version', help='Print client version and exit', action='store_true')

        kwargs = {}
        args = parser.parse_args()

        if args.version:
            print(constants.__version__)
            sys.exit(0)

        # (optional) when 'main' is the requested action
        # (required) when 'devices_config' is the requested action
        kwargs['device_id'] = args.device_id

        # (required) access_token || api_key && api_secret
        # (optional) access_token_tag
        if args.access_token == None and (args.api_key == None or args.api_secret == None):
            parser.error('--access-token OR --api-key and --api-secret is required')

        kwargs['test_run_id'] = args.test_run_id
        kwargs['api_key'] = args.api_key
        kwargs['api_secret'] = args.api_secret
        kwargs['access_token'] = args.access_token
        kwargs['access_token_tag'] = args.access_token_tag
        kwargs['disable_ssl_check'] = args.disable_ssl_check

        # (optional)
        if args.action:
            if args.action in constants.ENABLED_ACTIONS:
                argspec = inspect.getargspec(globals()[args.action])
                required = argspec[0] if not argspec[3] else argspec[0][: -1 * len(argspec[3])]
                for k in required:
                    if not k in kwargs or not kwargs[k]:
                        parser.error('"%s" action requires following parameters: %s. "%s" not found.' % (args.action, ", ".join(required), k))
                sys.exit(AppurifyClient.execute(args.action, kwargs, required))
            else:
                parser.error('"%s" action is not supported. Available options are: %s' % (args.action, ", ".join(constants.ENABLED_ACTIONS)))

        # (required) app_id || app_src
        # (optional) app_test_type
        # (calculated) app_src_type
        if args.app_id is None and args.app_src is None and args.test_type not in constants.NO_APP_SOURCE:
            parser.error('--app-id OR --app-src is required')
    
        kwargs['app_id'] = args.app_id
        kwargs['app_src'] = args.app_src
    
        if args.app_src:
            if args.app_src[0:4] == 'http':
                kwargs['app_src_type'] = 'url'
            else:
                try:
                    with open(args.app_src) as _: pass
                    kwargs['app_src_type'] = 'raw'
                except:
                    parser.error('--app-src %s could not be found' % args.app_src)
    
        # (required) test_id || test_src && test_type
        if args.test_id == None and (args.test_src == None or args.test_type == None) and args.test_type not in constants.NO_TEST_SOURCE:
            parser.error('--test-id OR --test-src and --test-type is required')
    
        kwargs['test_id'] = args.test_id
        kwargs['test_type'] = args.test_type
        kwargs['test_src'] = args.test_src
        if args.test_type not in constants.SUPPORTED_TEST_TYPES:
            parser.error('--test-type must be one of the following: %s' % ', '.join(constants.SUPPORTED_TEST_TYPES))
    
        # (calculated) test_src_type
        if args.test_src:
            if args.test_src[0:4] == 'http':
                kwargs['test_src_type'] = 'url'
            else:
                try:
                    with open(args.test_src) as _: pass
                    kwargs['test_src_type'] = 'raw'
                except:
                    parser.error('--test-src %s could not be found' % args.test_src)

        # (optional) config_src
        if args.config_src != None:
            kwargs['config_src'] = args.config_src

        # (required) device_type_id
        kwargs['device_type_id'] = args.device_type_id
    
        # (optional) result_dir
        kwargs['result_dir'] = args.result_dir
    
        # (optional) app name
        kwargs['name'] = args.name
    
        kwargs['url'] = args.url
    
        # (optional) timeout
        try:
            kwargs['timeout_sec'] = int(args.timeout)
        except:
            pass
    
        client = AppurifyClient(**kwargs)
        sys.exit(client.main())

if __name__ == '__main__':
    AppurifyClient.cli()<|MERGE_RESOLUTION|>--- conflicted
+++ resolved
@@ -201,11 +201,7 @@
             if result_dir:
                 self.download_multi_test_response(test_response, result_dir, self.verify_ssl)
         else:
-<<<<<<< HEAD
             response_pass = self.print_single_test_response(test_response)
-=======
-            response_pass = print_single_test_response(test_response)
->>>>>>> 8d52334f
             test_response = [test_response] # make sure test response has the same format in both cases
 
             if result_dir:
@@ -331,11 +327,7 @@
             self.abortTest(test_run_id, repr(e))
             log(str(e))
             exit_code = constants.EXIT_CODE_TEST_ABORT
-<<<<<<< HEAD
-        
-=======
         """
->>>>>>> 8d52334f
         except Exception, e:
             log(str(e))
             exit_code = constants.EXIT_CODE_CLIENT_EXCEPTION
