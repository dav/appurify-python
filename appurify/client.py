"""
    Copyright 2013 Appurify, Inc
    All rights reserved

    Unless required by applicable law or agreed to in writing, software
    distributed under the License is distributed on an "AS IS" BASIS, WITHOUT
    WARRANTIES OR CONDITIONS OF ANY KIND, either express or implied. See the
    License for the specific language governing permissions and limitations
    under the License.
"""
import argparse
import json
import os
import sys
import time
import pprint
import inspect

from . import constants
from .utils import log, get, post, wget

####################
## Access Token API
####################

def access_token_generate(api_key, api_secret, access_token_tag=None):
    """Generate an access token, given an api key and secret"""
    data = {'key': api_key, 'secret': api_secret}
    if type(access_token_tag) == list: data['tags'] = access_token_tag
    return post('access_token/generate', data)

def access_token_list(api_key, api_secret, page_no=1, page_size=10):
    """Retrieve a list of access tokens for a particular key/secret pair"""
    return get('access_token/list', {'key':api_key, 'secret':api_secret, 'page_no':page_no, 'page_size':page_size})

def access_token_usage(api_key, api_secret, access_token, page_no=1, page_size=10):
    """ DEPRECATED. Will be removed in future versions.
    Get details on device time used for a particular key/secret pair
    """
    return get('access_token/usage', {'key':api_key, 'secret':api_secret, 'access_token':access_token, 'page_no':page_no, 'page_size':page_size})

def access_token_validate(access_token):
    """Verify that an access token is valid and retrieve the remaining ttl for that token"""
    return post('access_token/validate', {'access_token':access_token})

##############
## Device API
##############

def devices_list(access_token):
    """Get list of devices"""
    return get('devices/list', {'access_token':access_token})

def devices_config_list(access_token):
    """Get available configuration option for devices"""
    return get('devices/config/list', {'access_token':access_token})

# TODO: access configuration parameters and pass it on
def devices_config(access_token, device_id):
    """Fetch configuration of specific device id"""
    return post('devices/config', {'access_token':access_token, 'device_id':device_id})

def devices_config_networks_list(access_token):
    return get('devices/config/networks/list', {'access_token':access_token})

###########
## App API
###########

def apps_list(access_token):
    return get('apps/list', {'access_token':access_token})

def apps_upload(access_token, source, source_type, type=None, name=None):
    files = None if source_type == 'url' else {'source':source}
    data = {'access_token':access_token, 'source_type':source_type}
    if source_type == 'url': data['source'] = source
    if type: data['app_test_type'] = type
    if name: data['name'] = name
    return post('apps/upload', data, files)

############
## Test API
############

def tests_list(access_token):
    return get('tests/list', {'access_token':access_token})

def tests_upload(access_token, source, source_type, type, app_id = None):
    files = None if source_type == 'url' else {'source':source}
    data = {'access_token':access_token, 'source_type':source_type, 'test_type': type}
    if app_id:
        data['app_id'] = app_id
    if source_type == 'url': data['source'] = source
    return post('tests/upload', data, files)

def tests_run(access_token, device_type_id, app_id, test_id, device_id=None):
    return post('tests/run', {'access_token':access_token, 'device_type_id':device_type_id, 'app_id':app_id, 'test_id':test_id, 'device_id':device_id, 'async': '1'})

def tests_check_result(access_token, test_run_id):
    return get('tests/check', {'access_token':access_token, 'test_run_id': test_run_id})

def tests_abort(access_token, test_run_id, reason='Not specified.'):
    return post('tests/abort', {'access_token':access_token, 'test_run_id': test_run_id, 'reason':reason})

###################
## Config file API
###################

def config_upload(access_token, source, test_id):
    """Upload a configuration file to associate with a test."""
    data, files = {'access_token':access_token, 'test_id': test_id}, {'source':source}
    return post('tests/config/upload', data, files)

##########################
## Post processing
##########################

def print_single_test_response(test_response):
    try:
        for response_type in ['output', 'errors', 'exception', 'number_passes', 'number_fails']:
<<<<<<< HEAD
            response_text = test_response[response_type] or None
            response_text = None if type(response_text) in ('unicode', 'str') and response_text.strip() == '' else response_text
=======
            response_text = test_response[response_type] if response_type in test_response else None
>>>>>>> 5c58976b
            log("Test %s: %s" % (response_type, response_text))

        response_pass = test_response['pass']
        if response_pass:
            log("All tests passed!")
        else:
            log("There were test failures")

        results_url = test_response['url']
        log("Detailed results url: %s" % results_url)
    except Exception as e:
        log("Error printing test results: %r" % e)

def download_test_response(results_url, result_dir, verify=True):
    try:
        if not os.path.exists(result_dir):
            log("Attempting to create directory %s" % result_dir)
            os.makedirs(result_dir)
        if result_dir:
            result_path = result_dir + '/' + 'results.zip'
            log("Saving results to %s" % result_path)
            wget(results_url, result_path, verify)
    except Exception as e:
        log("Error downloading test result file: %s" % e)

def print_multi_test_responses(test_response):
    for result in test_response:
        log("Device Type %s result:" % result['device_type'])
        print_single_test_response(result["results"])
        log("\n")

def download_multi_test_response(test_response, result_dir, verify=True):
    for result in test_response:
        try:
            result_url = result['results']['url']
            device_type_id = result['device_type_id']
            device_result_path = result_dir + "/device_type_%s" % device_type_id
            download_test_response(result_url, device_result_path, verify)
        except Exception as e:
            log("Error downloading test response: %s" % e)

##########################
## Command line utilities
##########################

class AppurifyClientError(Exception):
    pass

class AppurifyClient():

    def __init__(self, *args, **kwargs):
        self.args = kwargs

        self.access_token = self.args.get('access_token', None)
        self.timeout = self.args.get('timeout_sec', None) or int(os.environ.get('APPURIFY_API_TIMEOUT', constants.API_TIMEOUT_SEC))
        self.poll_every = self.args.get('poll_every', None) or os.environ.get('APPURIFY_API_POLL_DELAY', constants.API_POLL_SEC)

        self.test_type = self.args.get('test_type' or None)
        self.device_type_id = self.args.get('device_type_id', None)
        self.device_id = self.args.get('device_id', None)
        disable_ssl_check = self.args.get('disable_ssl_check', False)
        if disable_ssl_check:
            self.verify_ssl = False
        else:
            self.verify_ssl = True

    def refreshAccessToken(self):
        if self.access_token is None:
            api_key = self.args.get('api_key', None)
            api_secret = self.args.get('api_secret',None)
            if api_key is None or api_secret is None:
                raise AppurifyClientError("Either access_token or api_key and api_secret are required parameters")
            log('generating access token...')
            r = access_token_generate(api_key, api_secret)
            if r.status_code == 200:
                access_token = r.json()['response']['access_token']
                log('access_token_generate success, access_token:%s' % access_token)
                self.access_token = access_token
            else:
                raise AppurifyClientError('access_token_generate failed with response %s' % r.text)
        return self.access_token

    def uploadApp(self):
        log('uploading app file...')
        app_src_type = self.args.get('app_src_type', None)
        app_src = self.args.get('app_src', None)
        app_name = self.args.get('name', None)
        if app_src is None and self.test_type in constants.NO_APP_SOURCE:
            r = apps_upload(self.access_token, None, 'url', self.test_type, name=app_name)
        else:
            if app_src is None:
                raise AppurifyClientError("app src is required for test type %s" % self.test_type)
            if app_src_type != 'url':
                with open(app_src, 'rb') as app_file_source:
                    r = apps_upload(self.access_token, app_file_source, app_src_type, app_src_type, app_name)
            else:
                r = apps_upload(self.access_token, app_src, app_src_type, app_src_type, app_name)
        if r.status_code == 200:
            app_id = r.json()['response']['app_id']
            log('apps_upload success, app_id:%s' % app_id)
            return app_id
        else:
            raise AppurifyClientError('apps_upload failed with response %s' % r.text)

    def uploadTest(self, app_id):
        log('uploading test file...')
        test_src_type = self.args.get('test_src_type', None)
        test_src = self.args.get('test_src', None)
        if not test_src and self.test_type not in constants.NO_TEST_SOURCE:
            raise AppurifyClientError('test_type %s requires a test source' % self.test_type)
        if test_src:
            if test_src_type != 'url':
                with open(test_src, 'rb') as test_file_source:
                    r = tests_upload(self.access_token, test_file_source, test_src_type, self.test_type, app_id=app_id)
            else:
                r = tests_upload(self.access_token, test_src, test_src_type, self.test_type, app_id=app_id)
        elif self.test_type in constants.NO_TEST_SOURCE:
            r = tests_upload(self.access_token, None, 'url', self.test_type)
        if r.status_code == 200:
            test_id = r.json()['response']['test_id']
            log('tests_upload success, test_id:%s' % test_id)
            return test_id
        else:
            raise AppurifyClientError('tests_upload failed with response %s' % r.text)

    def uploadConfig(self, test_id, config_src):
        log('uploading config file...')
        with open(config_src, 'rb') as config_src_file:
            r = config_upload(self.access_token, config_src_file, test_id)
            if r.status_code == 200:
                log('config file upload success, test_id:%s' % test_id)
                config_id = r.json()['response']['config_id']
                return config_id
            else:
                raise AppurifyClientError('config file upload  failed with response %s' % r.text)

    def runTest(self, app_id, test_id):
        r = tests_run(self.access_token, self.device_type_id, app_id, test_id, self.device_id)
        if r.status_code == 200:
            test_response = r.json()['response']
            test_run_id = test_response['test_run_id']
            log('tests_run success scheduling test test_run_id:%s' % test_run_id)

            try:
                configs = [test_response['config']]
            except:
                try:
                    configs = map(lambda x: x['config'], test_response['test_runs'])
                except:
                    configs = []
            return (test_run_id, test_response['queue_timeout_limit'], configs)
        else:
            raise AppurifyClientError('runTest failed scheduling test with response %s' % r.text)

    def abortTest(self, test_run_id, reason):
        r = tests_abort(self.access_token, test_run_id, reason)
        if r.status_code == 200:
            response = r.json()['response']
            if response['status'] == 'aborting':
                log("aborting test run id %s" % test_run_id)
            elif response['status'] == 'complete':
                log("test run id %s is complete" % test_run_id)
            return True
        else:
            False

    def printConfigs(self, configs):
        if configs:
            found_config = False
            print "== Test will run with the following device configurations =="
            for config in configs:
                if config:
                    found_config = True
                    print json.dumps(config, sort_keys=True,indent=4, separators=(',', ': '))
            if not found_config:
                print "Default"
            print "== End device configurations =="

    def pollTestResult(self, test_run_id, queue_timeout_limit):
        test_status = None
        runtime = 0

        while test_status != 'complete' and runtime < queue_timeout_limit:
            time.sleep(self.poll_every)
            r = tests_check_result(self.access_token, test_run_id)
            test_status_response = r.json()['response']
            test_status = test_status_response['status']
            if test_status == 'complete':
                test_response = test_status_response['results']
                log("**** COMPLETE - JSON SUMMARY FOLLOWS ****")
                log(json.dumps(test_response))
                log("**** COMPLETE - JSON SUMMARY ENDS ****")
                return test_status_response
            else:
                log("%s sec elapsed" % str(runtime))
                if 'message' in test_status_response:
                    log(test_status_response['message'])
                log("Test progress: {}".format(test_status_response.get('detailed_status', 'status-unavailable')))
            runtime = runtime + self.poll_every

        raise AppurifyClientError("Test result poll timed out after %s seconds" % self.timeout)


    def reportTestResult(self, test_status_response):
        test_response = test_status_response['results']
        result_dir = self.args.get('result_dir', None)
        if 'complete_count' in test_status_response:
            print_multi_test_responses(test_response)
            if result_dir:
                download_multi_test_response(test_response, result_dir, self.verify_ssl)
        else:
            print_single_test_response(test_response)
            if result_dir:
                result_url = test_response['url']
                download_test_response(result_url, result_dir, self.verify_ssl)
        if 'pass' in test_status_response:
            all_pass = test_status_response['pass']
        elif 'pass' in test_response:
            all_pass = test_response['pass']
        else:
            all_pass = False
        return all_pass

    def main(self):
        """
        Returns 0 if all tests run with no errors
        Returns -1 if there were test errors
        Returns 1 if tests failed because of a script or server fault
        """
        exit_code = 0

        try:
            self.refreshAccessToken()

            if self.test_type is None:
                raise AppurifyClientError("test_type is required")

            # upload app/test of use passed id's
            app_id = self.args.get('app_id', None) or self.uploadApp()
            test_id = self.args.get('test_id', None) or self.uploadTest(app_id)
            
            config_src = self.args.get('config_src', False)
            if config_src:
                self.uploadConfig(test_id, config_src)
            
            # start test run
            test_run_id, queue_timeout_limit, configs = self.runTest(app_id, test_id)
            self.printConfigs(configs)
            
            # poll for results and print report
            test_status_response = self.pollTestResult(test_run_id, queue_timeout_limit)
            all_pass = self.reportTestResult(test_status_response)
            
            if not all_pass:
                exit_code = -1
        except KeyboardInterrupt, e:
            response = self.abortTest(test_run_id, repr(e))
            log(str(e))
            exit_code = 1
        except Exception, e:
            log(str(e))
            exit_code = 1

        log('done with exit code %s' % exit_code)
        return exit_code

def execute(action, kwargs, required):
    """Execute a particular action and prints received response."""
    os.environ['APPURIFY_API_RETRY_ON_FAILURE'] = '0' #disable retries
    pp = pprint.PrettyPrinter(indent=4)
    r = globals()[action](**{k : v for k,v in kwargs.iteritems() if k in required})
    pp.pprint(r.json())
    return 0 if r.status_code == 200 else 1

def init():
    parser = argparse.ArgumentParser(
        description='Appurify developer REST API client v%s' % constants.__version__,
        epilog='Email us at %s for further information' % constants.__contact__
    )

    parser.add_argument('--api-key', help='Appurify developer key')
    parser.add_argument('--api-secret', help='Appurify developer secret')
    parser.add_argument('--access-token-tag', action='append', help='colon separated key:value tag for access_token to be generated')
    parser.add_argument('--access-token', help='Specify to use this access token instead of generating a new one')

    parser.add_argument('--app-src', help='Path or Url of app file to upload')
    parser.add_argument('--app-id', help='Specify to use previously uploaded app file')

    parser.add_argument('--test-src', help='Path or Url of test file to upload')
    parser.add_argument('--test-type', help='Type of test being uploaded')
    parser.add_argument('--test-id', help='Specify to use previously uploaded test file')
    parser.add_argument('--test-run-id', help='Specify test run id (required only while running tests_check_result action)')

    parser.add_argument('--device-type-id', help='Device type to reserve and run tests upon (you may run tests on multiple devices by using a comma separated list of device IDs)')
    parser.add_argument('--device-id', help='Specify to use a particular device')

    parser.add_argument('--config-src', help='Path of additional configuration to add to test')
    parser.add_argument('--result-dir', help='Path to save downloaded results to')
    parser.add_argument('--action', help='Specific API to call (default: main)')

    parser.add_argument('--name', help='Optional, the name of the app to display')

    parser.add_argument('--disable-ssl-check', help="Optional, if set, don't verify SSL certificates (ie if you're using self-signed certs)", action="store_true")

    kwargs = {}
    args = parser.parse_args()

    # (optional) when 'main' is the requested action
    # (required) when 'devices_config' is the requested action
    kwargs['device_id'] = args.device_id

    # (required) access_token || api_key && api_secret
    # (optional) access_token_tag
    if args.access_token == None and (args.api_key == None or args.api_secret == None):
        parser.error('--access-token OR --api-key and --api-secret is required')

    kwargs['test_run_id'] = args.test_run_id
    kwargs['api_key'] = args.api_key
    kwargs['api_secret'] = args.api_secret
    kwargs['access_token'] = args.access_token
    kwargs['access_token_tag'] = args.access_token_tag
    kwargs['disable_ssl_check'] = args.disable_ssl_check

    # (optional)
    if args.action:
        if args.action in constants.SUPPORTED_ACTIONS:
            argspec = inspect.getargspec(globals()[args.action])
            required = argspec[0] if not argspec[3] else argspec[0][: -1 * len(argspec[3])]
            for k in required:
                if not k in kwargs or not kwargs[k]:
                    parser.error('"%s" action requires following parameters: %s. "%s" not found.' % (args.action, ", ".join(required), k))
            sys.exit(execute(args.action, kwargs, required))
        else:
            parser.error('"%s" action is not supported. Available options are: %s' % (args.action, ", ".join(constants.SUPPORTED_ACTIONS)))

    # (required) app_id || app_src
    # (optional) app_test_type
    # (calculated) app_src_type
    if args.app_id is None and args.app_src is None and args.test_type not in constants.NO_APP_SOURCE:
        parser.error('--app-id OR --app-src is required')

    kwargs['app_id'] = args.app_id
    kwargs['app_src'] = args.app_src

    if args.app_src:
        if args.app_src[0:4] == 'http':
            kwargs['app_src_type'] = 'url'
        else:
            try:
                with open(args.app_src) as _: pass
                kwargs['app_src_type'] = 'raw'
            except:
                parser.error('--app-src %s could not be found' % args.app_src)

    # (required) test_id || test_src && test_type
    if args.test_id == None and (args.test_src == None or args.test_type == None) and args.test_type not in constants.NO_TEST_SOURCE:
        parser.error('--test-id OR --test-src and --test-type is required')

    kwargs['test_id'] = args.test_id
    kwargs['test_type'] = args.test_type
    kwargs['test_src'] = args.test_src
    if args.test_type not in constants.SUPPORTED_TEST_TYPES:
        parser.error('--test-type must be one of the following: %s' % ', '.join(constants.SUPPORTED_TEST_TYPES))

    # (calculated) test_src_type
    if args.test_src:
        if args.test_src[0:4] == 'http':
            kwargs['test_src_type'] = 'url'
        else:
            try:
                with open(args.test_src) as _: pass
                kwargs['test_src_type'] = 'raw'
            except:
                parser.error('--test-src %s could not be found' % args.test_src)

    # (optional) config_src
    if args.config_src != None:
        kwargs['config_src'] = args.config_src

    # (required) device_type_id
    kwargs['device_type_id'] = args.device_type_id

    # (optional) result_dir
    kwargs['result_dir'] = args.result_dir

    # (optional) app name
    kwargs['name'] = args.name

    client = AppurifyClient(**kwargs)
    sys.exit(client.main())

if __name__ == '__main__':
    init()<|MERGE_RESOLUTION|>--- conflicted
+++ resolved
@@ -118,12 +118,8 @@
 def print_single_test_response(test_response):
     try:
         for response_type in ['output', 'errors', 'exception', 'number_passes', 'number_fails']:
-<<<<<<< HEAD
             response_text = test_response[response_type] or None
             response_text = None if type(response_text) in ('unicode', 'str') and response_text.strip() == '' else response_text
-=======
-            response_text = test_response[response_type] if response_type in test_response else None
->>>>>>> 5c58976b
             log("Test %s: %s" % (response_type, response_text))
 
         response_pass = test_response['pass']
